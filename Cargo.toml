--- conflicted
+++ resolved
@@ -2,15 +2,11 @@
 name = "array-section"
 authors = ["Johanna Sörngård (jsorngard@gmail.com)"]
 license = "MIT OR Apache-2.0"
-version = "0.1.5"
+version = "0.1.6"
 edition = "2021"
 keywords = ["array", "const", "subarray"]
-<<<<<<< HEAD
-description = "An array where only a (contiguous) subarray may be viwed or operated on"
-=======
 categories = ["no-std::no-alloc"]
 description = "An array where only a (contiguous) subarray may be viewed or operated on"
->>>>>>> abe16908
 repository = "https://github.com/JSorngard/array-section"
 
 [dependencies]
